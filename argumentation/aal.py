"""
    author: Roman Kutlak <roman@kutlak.net>

    Based on the Abstract Argumentation Library by
    Mikolaj Podlaszewski <mikolaj.podlaszewski@gmail.com>

"""

import copy
import logging
from collections import defaultdict

from .common import IllegalArgument, MethodNotApplicable
from .kb import Literal, KnowledgeBase


def get_log():
    return logging.getLogger('arg.aaf')


################################# Argument #####################################


class Argument:
    """ Argument - based on Mikolaj Podlaszewski's code. """
    
    def __init__(self, proof, framework=None):
        self._framework = framework
        self.proof = proof # the proof on which the argument is based
        self.plus = set()  # set of arguments being attacked by this argument
        self.minus = set() # set of arguments attacking this argument
    
    @property
    def name(self):
        """ Return the name of the argument based on the name of the proof. """
        return self.proof.name
        
    @property
    def rule(self):
        """ Return the top rule used in the proof of this argument. """
        return self.proof.rule
    
    @property
    def rules(self):
        """ Return all rules used in the proofs. """
        return self.proof.rules
    
    @property
    def defeasible_rules(self):
        return self.proof.defeasible_rules
    
    @property
    def strict_rules(self):
        """ Return a generator containing all strict rules used in this arg. """
        return self.proof.strict_rules
    
    @property
    def consequent(self):
        """ Return the consequent (conclusion). """
        return self.proof.consequent
    
    @property
    def conclusion(self):
        """ Return the consequent (conclusion). """
        return self.proof.consequent
    
    @property
    def vulnerabilities(self):
        """ Return all possible vulnerabilities. """
        return self.proof.vulnerabilities
    
    @property
    def antecedents(self):
        return self.proof.antecedents
    
    @property
    def proofs(self):
        """ Return all proofs used by this argument including the top proof. """
        return self.proof.proofs
    
    def is_defeasible(self):
        """ Return True if the argument is based on a defeasible rule. """
        return self.proof.is_defeasible()
    
    def is_strict(self):
        """ Return True if the argument is based ONLY on strict rules. """
        return self.proof.is_strict()
    
    def __hash__(self):
        return hash(self.proof)
    
    def __eq__(self, other):
        return (self.proof == other.proof)
    
    def __lt__(self, other):
        """ Re-use the order of the proofs. """
        return (self.proof < other.proof)
    
    def __str__(self):
        return ('%s: (%s)' % (self.name, str(self.rule)))
    
    def __repr__(self):
        return 'Argument ' + str(self)

    def clear(self):
        """ Remove the attack relations. """
        self.plus.clear()
        self.minus.clear()


############################# ArgumentationFramework ###########################


class ArgumentationFramework:
    def __init__(self, kb):
        self.debug = False
        self.kb = kb if kb is not None else KnowledgeBase()
        self._arguments = defaultdict(set) # {conclusion : {arguments}}
        self._plus = defaultdict(set)  # {argument : {victims}}   - attacking
        self._minus = defaultdict(set) # {argument : {attackers}} - attacked by
        self._construct_graph(kb.proofs)

#    @classmethod
#    def from_proofs(cls, proofs):
#        af = cls(None)
#        af._construct_graph(proofs)
#        return af

    @property
    def arguments(self):
        """ Return the generator listing all arguments in the framework. """
        for arguments in self._arguments.values():
            for a in arguments:
                yield a

    def find_argument_by_name(self, name):
        """ Return the argument with `name` or None. """
        for a in self.arguments:
            if a.name == name: return a
        return None
        
    def find_arguments_with_conclusion(self, conclusion):
        """ Return the set of arguments with the given conclusion or empty set.
        Method accepts a string or a Literal as a conclusion.
        
        """
        if isinstance(conclusion, str):
            conclusion = Literal.from_str(conclusion)
        if conclusion in self._arguments:
            return self._arguments[conclusion]
        else:
            return set()

    def _construct_graph(self, proofs):
        """ Construct the graph of the arguments for given proofs. """
        get_log().debug('Constructing arguments')
        arguments = []
        for p in proofs:
            a = Argument(p, self)
            self._arguments[a.consequent].add(a)
            arguments.append(a)
        self.reconstruct_graph(sorted(arguments))

    def reconstruct_graph(self, arguments):
        """ Take the existing arguments and re-create the attacks. """
        get_log().debug('Reconstructing the graph...')
        self._plus.clear()
        self._minus.clear()
        # clear the attack relations first
        for a in arguments: a.clear()
        for a1 in arguments:
            for a2 in arguments:
                if a1 == a2 or a2.is_strict(): continue
                self._check_undercut(a1, a2)
                self._check_rebut(a1, a2)
            a1._framework = self

    # TODO: add the proof which is being attacked to `plus` and `minus`
    
    def _check_undercut(self, a1, a2):
        # a1 undercuts a2 if a2 has a rule with vulnerability that is neg a1
        get_log().debug('checking undercuts for ({0}) and ({1})'.
                        format(a1, a2))
        for proof in a2.proofs:
            if (-a1.conclusion in proof.vulnerabilities):
                a1.plus.add(a2)
                a2.minus.add(a1)
                break

    def _check_rebut(self, a1, a2):
        #weakest link approach
        get_log().debug('checking rebut for ({0}) and ({1})'.
                        format(a1, a2))
        # a1 rebuts a2 if one of the subproofs of a2 has an opposite concl.
        for proof in a2.proofs:
            if (-a1.conclusion == proof.conclusion):
                if not (self.more_preferred(proof, a1)):
<<<<<<< HEAD
=======
                    get_log().debug('...rebut accepted')
>>>>>>> 9d260928
                    a1.plus.add(a2)
                    a2.minus.add(a1)

    def more_preferred(self, a, b):
        """ Return True if according to the KB a is preferred over b. """
        result = self.kb.more_preferred(a.rule, b.rule)
<<<<<<< HEAD
        get_log().debug('{0} is {1}more preferred than {2}'
            .format(a.rule, ('' if result else 'not '), b.rule))
=======
        if result:
            get_log().debug('{0} is more preferred than {1}'
                            .format(a.rule, b.rule))
        else:
            get_log().debug('{0} is not more preferred than {1}'
                            .format(a.rule, b.rule))
>>>>>>> 9d260928
        return result
    
    def __str__(self):
        tmp = lambda a: ('%s:\n\tattacking: %s\n\tattackers: %s'
                         % (str(a),
                            str(sorted([x[0].name for x in a.plus])),
                            str(sorted([x[0].name for x in a.minus]))))
        args = sorted(self.arguments, key=lambda x: x.name)
        return '\n'.join([ tmp(a) for a in args])
    
    def __repr__(self):
        return 'Argumentation Framework:\n%s' % str(self)
    
    def save_graph(self):
        self._save_graph(list(self.arguments))

    def save_interesting_graph(self, path='af.pdf'):
        """ Only plot arguments that attack or are attacked by something. """
        is_interesting = lambda x: len(x.plus) > 0 or len(x.minus) > 0

        arguments = [x for x in self.arguments if is_interesting(x)]
        self._save_graph(arguments)

    def _save_graph(self, arguments):
        try:
            import pygraphviz as gv
            G = gv.AGraph(strict=False, directed=True)#, rankdir="LR"
            name = ''
            if self.kb is not None: name = self.kb.name
            G.graph_attr['label']="Argumentation Framework from KB\n'%s'" % name
            G.node_attr['shape']='oval'
            G.edge_attr['color']='blue'
            l = Labelling.grounded(self)

            for a in arguments:
                if is_in(l, a):
                    G.add_node(arg_to_str(a), color='green')
                elif is_out(l, a):
                    G.add_node(arg_to_str(a), color='red')
                elif is_undec(l, a):
                    G.add_node(arg_to_str(a), color='black')

            for a in arguments:
                for attacked in a.plus:
                    # FIXME: change arg_to_str to attack_to_str
                    G.add_edge(arg_to_str(a), arg_to_str(attacked))

            G.layout(prog="dot")
            G.write("./af.dot")
            G.draw("./af.pdf", prog='dot')
        except Exception as e:
            print('Exception: %s' % str(e))


################################ Labelling #####################################


class Labelling:
    """Labelling (possibly partial)"""
    _framework, IN, OUT, UNDEC = None, None, None, None

    def __init__(self, frame, IN = set(), OUT = None, UNDEC = None):
        self.steps = dict()
        self._framework = frame
        self.IN = IN
        self.OUT = OUT
        self.UNDEC = UNDEC
        if self.UNDEC == None:
            self._update_UNDEC()

    @classmethod
    def empty(cls):
        """ Return new empty labelling. """
        return cls(None, set(), set(), set())

    @classmethod
    def grounded(cls, af):
        """ Return grounded labeling created from a framework. """
        return cls.all_UNDEC(af).up_complete_update()

    @classmethod
    def from_argument(cls, arg, label):
        """ Return labelling with one argument. """
        l = Labelling.empty()
        l.add_arg(arg, label)
        return l

    def _update_UNDEC(self):
        """Updates UNDEC so that it contains arguments not present in IN and OUT"""
        self.UNDEC = set(self._framework._arguments.values())
        self.UNDEC.difference_update(self.IN, self.OUT)


    def __eq__(self, other):
        if not isinstance(other, Labelling): return False
        return (self.IN == other.IN and
                self.OUT == other.OUT and
                self.UNDEC == other.UNDEC)

    def __repr__(self):
        IN = [a.name for a in self.IN]
        OUT = [a.name for a in self.OUT]
        UNDEC = [a.name for a in self.UNDEC]
        IN.sort()
        OUT.sort()
        UNDEC.sort()
        return "Labelling: ({%s},{%s},{%s})" % (', '.join(IN),
                                                ', '.join(OUT),
                                                ', '.join(UNDEC))
    
    def __str__(self):
        """Dialogue string representation: in(a,b)"""
        res = []
        IN = [a.name for a in self.IN]
        if IN:
            IN.sort()
            res.append('in(%s)' % ','.join(IN))
        
        OUT = [a.name for a in self.OUT]
        if OUT:
            OUT.sort()
            res.append('out(%s)' % ','.join(OUT))
    
        UNDEC = [a.name for a in self.UNDEC]
        if UNDEC:
            UNDEC.sort()
            res.append('undec(%s)' % ','.join(UNDEC))
        return ' '.join(res) if res else '-'

    def getLab(self, arg):
        """Returns status of argument"""
        if arg in self.IN:
            return "IN"
        elif arg in self.OUT:
            return "OUT"
        else:
            return "UNDEC"

    def setLab(self, arg, status):
        self.IN.discard(arg)
        self.OUT.discard(arg)
        self.UNDEC.discard(arg)
        if status == "IN":
            self.IN.add(arg)
        elif status == "OUT":
            self.OUT.add(arg)
        elif status == "UNDEC":
            self.UNDEC.add(arg)
        else:
            raise Exception("Wrong status: %s" % status)

    # Predefined labellings
    @classmethod
    def all_IN(cls, af):
        """ Return labelling where all arguments are labelled as IN. """
        return cls(af, set(af.arguments), set(), set())

    @classmethod
    def all_OUT(cls, af):
        """ Return labelling where all arguments are labelled as OUT. """
        return cls(af, set(), set(af.arguments), set())

    @classmethod
    def all_UNDEC(cls, af):
        """ Return labelling where all arguments are labelled as UNDEC. """
        return cls(af, set(), set(), set(af.arguments))

    @classmethod
    def inverse(cls, labelling):
        """ Create labelling for single argument where the labe is inverse. """
        lab = labelling.label
        arg = labelling.argument
        if 'OUT' == lab: inv_lab = 'IN'
        elif 'IN' == lab: inv_lab = 'OUT'
        else: inv_lab = 'UNDEC'

        l = Labelling.empty()
        l.add_arg(arg, inv_lab)
        return l

    #Operations on labellings
    def intersection(self, other):
        lab = copy.deepcopy(self)
        lab.intersection_update(other)
        return lab

    def intersection_update(self, other):
        self.IN &= other.IN
        self.OUT &= other.OUT
        self._update_UNDEC()
        return self
    
    def union(self, other):
        lab = copy.deepcopy(self)
        lab.union_update(other)
        return lab
    
    def union_update(self, other):
        self.IN |= other.IN - self.OUT
        self.OUT |= other.OUT - self.IN
        self._update_UNDEC()
        return self
    
    def is_sublabelling(self, other):
        return (self.IN <= other.IN and
                self.OUT <= other.OUT and
                self.UNDEC <= other.UNDEC)
    
    def isLegallyOUT(self, arg):
        return arg.minus & self.IN
    
    def isLegallyIN(self, arg):
        return arg.minus <= self.OUT
    
    def is_legally_conlictfree_IN(self, arg):
        return arg.minus <= self.OUT and not arg.plus & self.IN
    
    def isLegallyUNDEC(self, arg):
        return not arg.minus & self.IN and arg.minus & self.UNDEC


################################################################################
# Roman

    @property
    def arguments(self):
        """ Return all arguments in this labeling. """
        args = set(self.IN | self.OUT | self.UNDEC)
        return args

    def is_in(self, arg):
        return arg in self.IN

    def is_out(self, arg):
        return arg in self.OUT

    def is_undec(self, arg):
        return arg in self.UNDEC

    def add_arg(self, arg, lab):
        lab = lab.upper()
        if lab == 'IN':
            self.IN.add(arg)
        elif lab == 'OUT':
            self.OUT.add(arg)
        elif lab == 'UNDEC':
            self.UNDEC.add(arg)
        else:
            raise IllegalArgument('The label "%s" does not exist' % lab)

    def label_for(self, arg):
        """ Returns status of argument """
        if arg in self.IN:
            return 'IN'
        elif arg in self.OUT:
            return 'OUT'
        elif arg in self.UNDEC:
            return 'UNDEC'
        else:
            raise IllegalArgument()

    def labelling_for(self, arg):
        lab = self.label_for(arg)
        res = Labelling.from_argument(arg, lab)
        return res

    def has_single_label(self):
        """ When the labelling contains arguments with the same label,
            return True. Otherwise, return False.

        """
        if (len(self.IN) == len(self)):
            return True
        elif (len(self.OUT) == len(self)):
            return True
        elif (len(self.UNDEC == len(self))):
            return True
        else:
            return False

    @property
    def label(self):
        """ When the labelling contains arguments with the same label, 
            return the label. Otherwise, rais MethodNotApplicable.
            
        """
        if (len(self.IN) == len(self)):
            return 'IN'
        elif (len(self.OUT) == len(self)):
            return 'OUT'
        elif (len(self.UNDEC) == len(self)):
            return 'UNDEC'
        else:
            raise MethodNotApplicable('Method "label" invoked on a labeling '
                                      'that contains more than one label: %s' %
                                      str(self))

    @property
    def argument(self):
        """ Return an argument in this labeling
            or raise MethodNotApplicable exception.

        """
        args = self.arguments
        if (len(args) != 1):
            raise MethodNotApplicable('Method "argument" invoked on labeling '
                                      'that does not have any arguments: %s' %
                                      str(self))
        return list(args)[0]

    def find_lowest_step(self, labelled_arguments):
        if len(labelled_arguments) == 0:
            raise IllegalArgument

        args = list()
        for la in labelled_arguments:
            args.append( (self.steps[la.argument], la))

        args = sorted(args, key=lambda x: x[0])
        return args[0][1]

    def find_argument(self, string):
        return self._framework.find_argument(string)

    def find_arguments_with_conclusion(self, concl_str):
        concl = Literal.from_str(concl_str)
        for arg in self.arguments:
            if arg.conclusion == concl: yield arg

    def is_valid_conclusion(self, conclusion):
        possible = list(self.find_arguments_with_conclusion(conclusion))
        if len(possible) == 0:
            print('E: No arguments with conclusion "%s"' % conclusion)
        for c in possible:
            if self.label_for(c) == 'IN':
                return True


################################################################################


    def down_admissible_update(self):
        while True:
            illigalIn = set([a for a in self.IN if not self.isLegallyIN(a)])
            illigalOut = set([a for a in self.OUT if not self.isLegallyOUT(a)])
            if not illigalIn and not illigalOut: return self
            self.IN -= illigalIn
            self.OUT -= illigalOut
            self.UNDEC |= illigalIn
            self.UNDEC |= illigalOut
    
    def up_complete_update(self):
        counter = 0
        while True:
            counter += 1
            legally_IN = set([a for a in self.UNDEC if self.isLegallyIN(a)])
            legally_OUT = set([a for a in self.UNDEC if self.isLegallyOUT(a)])
            if not legally_IN and not legally_OUT:
                for a in self.UNDEC:
                    if a not in self.steps:
                        self.steps[a] = counter
                return self
            self.IN |= legally_IN
            self.OUT |= legally_OUT
            self.UNDEC -= legally_IN
            self.UNDEC -= legally_OUT
            # assign the number of the step to the updated arguments
            this_step = legally_IN | legally_OUT
            for a in this_step:
                if a not in self.steps:
                    self.steps[a] = counter

    def up_complete_step(self):
        L = Labelling(self._framework, self.IN, self.OUT, self.UNDEC)
        legally_IN = set([a for a in L.UNDEC if L.isLegallyIN(a)])
        if legally_IN:
            L.IN |= legally_IN
            L.UNDEC.difference_update(legally_IN)
            legally_OUT = set([a for a in L.UNDEC if L.isLegallyOUT(a)])
            if legally_OUT:
                L.OUT |= legally_OUT
                L.UNDEC -= legally_OUT
            return L
        return False
    
    def diffargs(self, other):
        """return set of args on which labellings differ"""
        return (self.IN & other.OUT) | (self.IN & other.UNDEC) | \
            (self.OUT & other.IN) | (self.OUT & other.UNDEC) | \
            (self.UNDEC & other.IN) | (self.UNDEC & other.OUT)
    
    def split(self):
        """splits current labelling into single agrument labellings and returns as a list"""
        LL = []
        for a in self.IN: LL.append(self._framework.in_labelling([a]))
        for a in self.OUT: LL.append(self._framework.out_labelling([a]))
        for a in self.UNDEC: LL.append(self._framework.UNDEC_labelling([a]))
        return LL
    
    def __len__(self):
        return len(self.IN) + len(self.OUT) + len(self.UNDEC)
    
    def __sub__(self, other):
        return Labelling(self._framework,self.IN - other.IN, self.OUT - other.OUT, self.UNDEC - other.UNDEC)
    
    def __and__(self, other):
        return Labelling(self._framework,self.IN & other.IN, self.OUT & other.OUT, self.UNDEC & other.UNDEC)



################################################################################
# helpers

# TODO: reverse order of parameters
def is_in(labelling, arg):
    """ Check whether an argument is IN wrt to this labelling. """
    # an argument IN in if all of its attackers are OUT
    return ((arg.minus & labelling.OUT) == arg.minus)


def is_out(labelling, arg):
    """ Check whether an argument is OUT wrt to this labelling. """
    # argument is OUT if any of its attackers are IN
    return any(arg.minus & labelling.IN)


def is_undec(labelling, arg):
    """ Check whether an argument is UNDEC wrt to this labelling. """
    # an argument is UNDEC if non of its attackers are IN but not all are OUT
    return (not is_in(labelling, arg) and not is_out)

def assign_label_from(labelling, arg):
    if is_in(labelling, arg): return 'IN'
    elif is_out(labelling, arg): return 'OUT'
    elif is_undec(labelling, arg): return 'UNDEC'
    else: return None

def is_justified(lab_arg, labelling):
    """ Return true if the label is justified by the given labelling """
    if (len(lab_arg) == 0): return True # empty labelling
    return (lab_arg.label == assign_label_from(labelling, lab_arg.argument))

# helpers
################################################################################

def s2s(s):
    """convert set to string"""
    return "{%s}" % ", ".join([str(x) for x in s])


def arg_to_str(a):
    return '%s(%s)' % (a.name, str(a.rule))


# some instances for interactive testing
################################################################################

AF = ArgumentationFramework

#kb = KnowledgeBase.from_file('/Users/roman/Work/Aspic-/data/eg_tandem.txt')
#
#af = ArgumentationFramework(kb)
#
#af.save_graph()<|MERGE_RESOLUTION|>--- conflicted
+++ resolved
@@ -195,27 +195,15 @@
         for proof in a2.proofs:
             if (-a1.conclusion == proof.conclusion):
                 if not (self.more_preferred(proof, a1)):
-<<<<<<< HEAD
-=======
                     get_log().debug('...rebut accepted')
->>>>>>> 9d260928
                     a1.plus.add(a2)
                     a2.minus.add(a1)
 
     def more_preferred(self, a, b):
         """ Return True if according to the KB a is preferred over b. """
         result = self.kb.more_preferred(a.rule, b.rule)
-<<<<<<< HEAD
         get_log().debug('{0} is {1}more preferred than {2}'
             .format(a.rule, ('' if result else 'not '), b.rule))
-=======
-        if result:
-            get_log().debug('{0} is more preferred than {1}'
-                            .format(a.rule, b.rule))
-        else:
-            get_log().debug('{0} is not more preferred than {1}'
-                            .format(a.rule, b.rule))
->>>>>>> 9d260928
         return result
     
     def __str__(self):
