--- conflicted
+++ resolved
@@ -981,15 +981,11 @@
             for k, vs in self._prefs.items():
                 if vs:
                     f.write('{k} < {vs}\n'.format(k=k, vs=', '.join(vs)))
-<<<<<<< HEAD
-            
-=======
 
     def read_file(self, file_name):
         with open(file_name, "r") as f:
             self.parse_file(f)
 
->>>>>>> 9d260928
     def parse_file(self, file):
         line_no = 0
         self.batch = True
